--- conflicted
+++ resolved
@@ -5,16 +5,11 @@
 	"crypto/subtle"
 	"encoding/base64"
 	"errors"
-	"github.com/hashicorp/go-uuid"
 	"strings"
 
-<<<<<<< HEAD
-	"github.com/golang/protobuf/proto"
-=======
 	proto "github.com/golang/protobuf/proto"
 	wrapping "github.com/hashicorp/go-kms-wrapping"
 	uuid "github.com/hashicorp/go-uuid"
->>>>>>> f6185270
 	"github.com/hashicorp/vault/helper/namespace"
 	"github.com/hashicorp/vault/physical/raft"
 	"github.com/hashicorp/vault/sdk/framework"
@@ -210,11 +205,8 @@
 		}
 
 		sealAccess := b.Core.seal.GetAccess()
-<<<<<<< HEAD
-		eBlob, err := sealAccess.Encrypt(ctx, answer)
-=======
-		eBlob, err := sealAccess.Encrypt(ctx, uuid, nil)
->>>>>>> f6185270
+
+		eBlob, err := sealAccess.Encrypt(ctx, answer, nil)
 		if err != nil {
 			return nil, err
 		}
